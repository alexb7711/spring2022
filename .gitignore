mav_venv
__pycache__
*.pyc
*.png
<<<<<<< HEAD
TAGS
=======
TAGS
*.pylintrc
>>>>>>> 43674964
<|MERGE_RESOLUTION|>--- conflicted
+++ resolved
@@ -2,9 +2,5 @@
 __pycache__
 *.pyc
 *.png
-<<<<<<< HEAD
 TAGS
-=======
-TAGS
-*.pylintrc
->>>>>>> 43674964
+*.pylintrc